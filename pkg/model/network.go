--- conflicted
+++ resolved
@@ -158,49 +158,49 @@
 			return err
 		}
 
-<<<<<<< HEAD
-		// Has an existing NgwId been entered?
-		// NGWs look like this: ngwId: nat-09c4180b76a36ca2c
-		ngwId := b.Cluster.Spec.Subnets[i].NgwId
-
-		// Was an elasticIp also allocated? This needs to be the ElasticIP
-		// associated with the NAT Gateway ngwEips look like: ngwEip: eipalloc-e1fc20df
-		ngwEip := b.Cluster.Spec.Subnets[i].NgwEip
-
-		// If these get triggered, something has gone wrong in pkg/apis/kops/validation.go
-		if ngwId != "" && ngwEip == "" {
-			return fmt.Errorf("must specify the associated ElasticIP when specifying NAT Gateways")
-		}
-
-		if ngwEip != "" && ngwId == "" {
-			return fmt.Errorf("must specify a NAT Gateway when specifying ElasticIP")
-		}
-
-		// Every NGW needs a public (Elastic) IP address, every private
-		// subnet needs a NGW, lets create it. We tie it to a subnet
-		// so we can track it in AWS
-		var eip = &awstasks.ElasticIP{}
-		if ngwEip == "" {
-			eip = &awstasks.ElasticIP{
-				Name:   s(zone + "." + b.ClusterName()),
-				Subnet: utilitySubnet,
-			}
-
-		} else {
-			eip = &awstasks.ElasticIP{
-				Name:   s(zone + "." + b.ClusterName()),
-				Subnet: utilitySubnet,
-				ID:     s(ngwEip),
-			}
-
-=======
+
+// 		// Has an existing NgwId been entered?
+// 		// NGWs look like this: ngwId: nat-09c4180b76a36ca2c
+// 		ngwId := b.Cluster.Spec.Subnets[i].NgwId
+
+// 		// Was an elasticIp also allocated? This needs to be the ElasticIP
+// 		// associated with the NAT Gateway ngwEips look like: ngwEip: eipalloc-e1fc20df
+// 		ngwEip := b.Cluster.Spec.Subnets[i].NgwEip
+
+// 		// If these get triggered, something has gone wrong in pkg/apis/kops/validation.go
+// 		if ngwId != "" && ngwEip == "" {
+// 			return fmt.Errorf("must specify the associated ElasticIP when specifying NAT Gateways")
+// 		}
+
+// 		if ngwEip != "" && ngwId == "" {
+// 			return fmt.Errorf("must specify a NAT Gateway when specifying ElasticIP")
+// 		}
+
+// 		// Every NGW needs a public (Elastic) IP address, every private
+// 		// subnet needs a NGW, lets create it. We tie it to a subnet
+// 		// so we can track it in AWS
+// 		var eip = &awstasks.ElasticIP{}
+// 		if ngwEip == "" {
+// 			eip = &awstasks.ElasticIP{
+// 				Name:   s(zone + "." + b.ClusterName()),
+// 				Subnet: utilitySubnet,
+// 			}
+
+// 		} else {
+// 			eip = &awstasks.ElasticIP{
+// 				Name:   s(zone + "." + b.ClusterName()),
+// 				Subnet: utilitySubnet,
+// 				ID:     s(ngwEip),
+// 			}
+
+
 		// Every NGW needs a public (Elastic) IP address, every private
 		// subnet needs a NGW, lets create it. We tie it to a subnet
 		// so we can track it in AWS
 		eip := &awstasks.ElasticIP{
 			Name: s(zone + "." + b.ClusterName()),
 			AssociatedNatGatewayRouteTable: b.LinkToPrivateRouteTableInZone(zone),
->>>>>>> d9339fa3
+
 		}
 		c.AddTask(eip)
 		// NAT Gateway
@@ -210,29 +210,29 @@
 		// The instances in the private subnet can access the Internet by
 		// using a network address translation (NAT) gateway that resides
 		// in the public subnet.
-<<<<<<< HEAD
-		var ngw = &awstasks.NatGateway{}
-		if ngwId == "" {
-			ngw = &awstasks.NatGateway{
-				Name:      s(zone + "." + b.ClusterName()),
-				Subnet:    utilitySubnet,
-				ElasticIp: eip,
-			}
-		} else {
-			ngw = &awstasks.NatGateway{
-				Name:      s(zone + "." + b.ClusterName()),
-				Subnet:    utilitySubnet,
-				ElasticIp: eip,
-				ID:        s(ngwId),
-			}
-=======
+
+// 		var ngw = &awstasks.NatGateway{}
+// 		if ngwId == "" {
+// 			ngw = &awstasks.NatGateway{
+// 				Name:      s(zone + "." + b.ClusterName()),
+// 				Subnet:    utilitySubnet,
+// 				ElasticIp: eip,
+// 			}
+// 		} else {
+// 			ngw = &awstasks.NatGateway{
+// 				Name:      s(zone + "." + b.ClusterName()),
+// 				Subnet:    utilitySubnet,
+// 				ElasticIp: eip,
+// 				ID:        s(ngwId),
+// 			}
+
 		ngw := &awstasks.NatGateway{
 			Name:      s(zone + "." + b.ClusterName()),
 			Subnet:    utilitySubnet,
 			ElasticIP: eip,
 
 			AssociatedRouteTable: b.LinkToPrivateRouteTableInZone(zone),
->>>>>>> d9339fa3
+
 		}
 		c.AddTask(ngw)
 
